#!/usr/bin/python
"""create metamers for the experiment
"""
import torch
import GPUtil
import imageio
import warnings
import os
import numpy as np
import plenoptic as po
import pyrtools as pt
import os.path as op
import matplotlib as mpl
import matplotlib.pyplot as plt
# by default matplotlib uses the TK gui toolkit which can cause problems
# when I'm trying to render an image into a file, see
# https://stackoverflow.com/questions/27147300/matplotlib-tcl-asyncdelete-async-handler-deleted-by-the-wrong-thread
mpl.use('Agg')


def setup_image(image):
    r"""setup the image

    We load in the image, if it's not already done so (converting it to
    gray-scale in the process), make sure it lies between 0 and 1, and
    make sure it's a tensor of the correct type and specified device

    Parameters
    ----------
    image : str or array_like
        Either the path to the file to load in or the loaded-in
        image. If array_like, we assume it's already 2d (i.e.,
        grayscale)
    device : torch.device
        The torch device to put the image on

    Returns
    -------
    image : torch.Tensor
        The image tensor, ready to go

    """
    if isinstance(image, str):
        print("Loading in reference image from %s" % image)
        # use imageio.imread in order to handle rgb correctly. this uses the ITU-R 601-2 luma
        # transform, same as matlab
        image = imageio.imread(image, as_gray=True)
    if image.max() > 1:
        warnings.warn("Assuming image range is (0, 255)")
        image /= 255
    else:
        warnings.warn("Assuming image range is (0, 1)")
    image = torch.tensor(image, dtype=torch.float32)
    while image.ndimension() < 4:
        image = image.unsqueeze(0)
    return image


def setup_model(model_name, scaling, image, min_ecc, max_ecc, cache_dir, normalize_dict=None):
    r"""setup the model

    We initialize the model, with the specified parameters, and return
    it with the appropriate figsizes.

    Parameters
    ----------
    model_name : {'RGC', 'V1', 'V1-norm'}
        Which type of model to create.
    scaling : float
        The scaling parameter for the model
    image : torch.tensor or np.array
        The image we will call the model on. This is only necessary
        because we need to know how big it is; we just use its shape
    min_ecc : float
        The minimum eccentricity for the pooling windows (see
        plenoptic.simul.VentralStream for more details)
    max_ecc : float
        The maximum eccentricity for the pooling windows (see
        plenoptic.simul.VentralStream for more details)
    cache_dir : str or None, optional
        The directory to cache the windows tensor in. If set, we'll look
        there for cached versions of the windows we create, load them if
        they exist and create and cache them if they don't. If None, we
        don't check for or cache the windows.
    normalize_dict : dict or None, optional
        If a dict, should contain the stats to use for normalization. If
        None, we don't normalize. This can only be set (and must be set)
        if the model is "V1-norm". In any other case, we'll throw an
        Exception.

    Returns
    -------
    model : plenoptic.simul.VentralStream
        A ventral stream model, ready to use
    animate_figsize : tuple
        The figsize tuple to use with ``metamer.animate`` or
        ``metamer.plot_metamer_status`` functions
    rep_image_figsize : tuple
        The figsize tuple to pass to ``summary_plots`` to for the
        'rep_image' plot

    """
    if model_name == 'RGC':
        if normalize_dict is not None:
            raise Exception("Cannot normalize RGC model!")
        model = po.simul.RetinalGanglionCells(scaling, image.shape[-2:], min_eccentricity=min_ecc,
                                              max_eccentricity=max_ecc, transition_region_width=1,
                                              cache_dir=cache_dir)
        animate_figsize = (17, 5)
        rep_image_figsize = (4, 13)
        # default figsize arguments work for an image that is 256x256,
        # may need to expand. we go backwards through figsize because
        # figsize and image shape are backwards of each other:
        # image.shape's last two indices are (height, width), while
        # figsize is (width, height)
        animate_figsize = tuple([s*max(1, image.shape[::-1][i]/256) for i, s in
                                 enumerate(animate_figsize)])
        rep_image_figsize = tuple([s*max(1, image.shape[::-1][i]/256) for i, s in
                                   enumerate(rep_image_figsize)])
        rescale_factor = np.mean([image.shape[i+2]/256 for i in range(2)])
    elif model_name.startswith('V1'):
        if not model_name.endswith('norm'):
            if normalize_dict is not None:
                raise Exception("Cannot normalize V1 model!")
            normalize_dict = {}
        if normalize_dict is None and model_name.endswith('norm'):
            raise Exception("If model_name is V1-norm, normalize_dict must be set!")
        model = po.simul.PrimaryVisualCortex(scaling, image.shape[-2:], min_eccentricity=min_ecc,
                                             max_eccentricity=max_ecc, transition_region_width=1,
                                             cache_dir=cache_dir, normalize_dict=normalize_dict)
        animate_figsize = (35, 11)
        rep_image_figsize = (27, 15)
        # default figsize arguments work for an image that is 512x512,
        # may need to expand. we go backwards through figsize because
        # figsize and image shape are backwards of each other:
        # image.shape's last two indices are (height, width), while
        # figsize is (width, height)
        animate_figsize = tuple([s*max(1, image.shape[::-1][i]/512) for i, s in
                                 enumerate(animate_figsize)])
        # default rep_image_figsize arguments are for 256x256 image
        rep_image_figsize = tuple([s*max(1, image.shape[::-1][i]/256) for i, s in
                                   enumerate(rep_image_figsize)])
        rescale_factor = np.mean([image.shape[i+2]/512 for i in range(2)])
    else:
        raise Exception("Don't know how to handle model_name %s" % model_name)
    # 10 and 12 are the default font sizes for labels and titles,
    # respectively, and we want to scale them in order to keep them
    # readable. this should be global to matplotlib and so propagate
    # through
    mpl.rc('axes', labelsize=rescale_factor*10, titlesize=rescale_factor*12)
    mpl.rc('xtick', labelsize=rescale_factor*10)
    mpl.rc('ytick', labelsize=rescale_factor*10)
    mpl.rc('lines', linewidth=rescale_factor*1.5, markersize=rescale_factor*6)
    return model, animate_figsize, rep_image_figsize


def add_center_to_image(model, initial_image, reference_image):
    r"""Add the center back to the metamer image

    The VentralStream class of models will do nothing to the center of
    the image (they don't see the fovea), so we add the fovea to the
    initial image before synthesis.

    Parameters
    ----------
    model : plenoptic.simul.VentralStream
        The model used to create the metamer. Specifically, we need its
        windows attribute
    initial_image : torch.Tensor
        The initial image we will use for metamer synthesis. Probably a
        bunch of white noise
    reference_image : torch.Tensor
        The reference/target image for synthesis
        (``metamer.target_image``)

    Returns
    -------
    metamer_image : torch.Tensor
        The metamer image with the center added back in

    """
    windows = model.PoolingWindows.windows[0].flatten(0, -3)
    # for some reason ~ (invert) is not implemented for booleans in
    # pytorch yet, so we do this instead.
    return ((windows.sum(0) * initial_image) + ((1 - windows.sum(0)) * reference_image))


def summary_plots(metamer, rep_image_figsize):
    r"""Create summary plots

    This creates two summary plots:

    1. 'rep_image': we show, in three separate rows, the representation
    of the reference image, the representation of the metamer, and the
    representation_error at the final iteration, all plotted as images
    using ``metamer.model.plot_representaiton_image``.

    2. 'windowed': on the top row we show the initial image, the
    metamer, and the reference image, and on the bottom row we show
    these with the contour lines of the windows (at value .5) plotted on
    top in red.

    Parameters
    ----------
    metamer : plenoptic.synth.Metamer
        The metamer object after synthesis
    rep_image_figsize : tuple
        Tuple of floats to use as the figsize for the 'rep_image'

    Returns
    -------
    rep_fig : matplotlib.figure.Figure
        The figure containing the 'rep_image' plot
    windowed_fig : matplotlib.figure.Figure
        The figure containing the 'windowed' plot

    """
    rep_fig, axes = plt.subplots(3, 1, figsize=rep_image_figsize)
    images = [metamer.model(metamer.target_image), metamer.model(metamer.matched_image),
              metamer.representation_error()]
    titles = ['Reference image |', 'Metamer |', 'Error |']
    vranges = ['indep1', 'indep1', 'indep0']
    for i, (im, t, vr) in enumerate(zip(images, titles, vranges)):
        metamer.model.plot_representation_image(ax=axes[i], data=im, title=t, vrange=vr)
    images = [metamer.saved_image[0], metamer.matched_image, metamer.target_image]
    images = 2*[po.to_numpy(i.to(torch.float32)).squeeze() for i in images]
    titles = ['Initial image', 'Metamer', 'Reference image']
    titles += ['Windowed '+t for t in titles]
    windowed_fig = pt.imshow(images, col_wrap=3, title=titles, vrange=(0, 1))
    for ax in windowed_fig.axes[3:]:
        metamer.model.plot_windows(ax)
    return rep_fig, windowed_fig


def save(save_path, metamer, animate_figsize, rep_image_figsize):
    r"""save the metamer output

    We save five things here:
    - The metamer object itself, at ``save_path``. This contains, among
      other things, the saved image and representation over the course
      of synthesis.
    - The finished metamer image, at ``os.path.splitext(save_path)[0] +
      "_metamer.png"``.
    - The 'rep_image', at ``os.path.splitext(save_path)[0]+"_rep.png"``.
      See ``summary_plots()`` docstring for a description of this plot.
    - The 'windowed_image', at ``os.path.splitext(save_path)[0] +
      "_windowed.png"``. See ``summary_plots()`` docstring for a
      description of this plot.
    - The video showing synthesis progress at
      ``os.path.splitext(save_path)[0] + "_synthesis.mp4"``. We use this
      to visualize the optimization progress.

    Parameters
    ----------
    save_path : str
        The path to save the metamer object at, which we use as a
        starting-point for the other save paths
    metamer : plenoptic.synth.Metamer
        The metamer object after synthesis
    animate_figsize : tuple
        The tuple describing the size of the figure for the synthesis
        video, as returned by ``setup_model``.
    rep_image_figsize : tuple
        The tuple describing the size of the figure for the rep_image
        plot, as returned by ``setup_model``.

    """
    print("Saving at %s" % save_path)
    metamer.save(save_path, save_model_reduced=True)
    # save png of metamer
    metamer_path = op.splitext(save_path)[0] + "_metamer.png"
    print("Saving metamer image at %s" % metamer_path)
    imageio.imwrite(metamer_path, po.to_numpy(metamer.matched_image).squeeze())
    video_path = op.splitext(save_path)[0] + "_synthesis.mp4"
    rep_fig, windowed_fig = summary_plots(metamer, rep_image_figsize)
    rep_path = op.splitext(save_path)[0] + "_rep.png"
    print("Saving representation image at %s" % rep_path)
    rep_fig.savefig(rep_path)
    windowed_path = op.splitext(save_path)[0] + "_windowed.png"
    print("Saving windowed image at %s" % windowed_path)
    windowed_fig.savefig(windowed_path)
    print("Saving synthesis video at %s" % video_path)
    anim = metamer.animate(figsize=animate_figsize)
    anim.save(video_path)


def setup_initial_image(initial_image_type, model, image):
    r"""setup the initial image

    Parameters
    ----------
    initial_image_type : {'white', 'pink', 'gray', 'blue'}
        What to use for the initial image. If 'white', we use white
        noise. If 'pink', we use pink noise
        (``pyrtools.synthetic_images.pink_noise(fract_dim=1)``). If
        'blue', we use blue noise
        (``pyrtools.synthetic_images.blue_noise(fract_dim=1)``). If
        'gray', we use a flat image with values of .5 everywhere (note
        that this one should only be used for the RGC model; it will
        immediately break the V1 and V2 models, since it has no energy
        at many frequencies)
    model : plenoptic.simul.VentralStream
        The model used to create the metamer. Specifically, we need its
        windows attribute
    image : torch.Tensor
        The reference image tensor

    Returns
    -------
    initial_image : torch.Tensor
        The initial image to pass to metamer.synthesize

    """
    if initial_image_type == 'white':
        initial_image = torch.rand_like(image, dtype=torch.float32)
    elif initial_image_type == 'gray':
        initial_image = .5 * torch.ones_like(image, dtype=torch.float32)
    elif initial_image_type == 'pink':
        # this `.astype` probably isn't necessary, but just in case
        initial_image = pt.synthetic_images.pink_noise(image.shape[-2:]).astype(np.float32)
        # need to rescale this so it lies between 0 and 1
        initial_image += np.abs(initial_image.min())
        initial_image /= initial_image.max()
        initial_image = torch.Tensor(initial_image).unsqueeze(0).unsqueeze(0)
    elif initial_image_type == 'blue':
        # this `.astype` probably isn't necessary, but just in case
        initial_image = pt.synthetic_images.blue_noise(image.shape[-2:]).astype(np.float32)
        # need to rescale this so it lies between 0 and 1
        initial_image += np.abs(initial_image.min())
        initial_image /= initial_image.max()
        initial_image = torch.Tensor(initial_image).unsqueeze(0).unsqueeze(0)
    else:
        raise Exception("Don't know how to handle initial_image_type %s! Must be one of {'white',"
                        " 'gray', 'pink', 'blue'}" % initial_image_type)
    initial_image = add_center_to_image(model, initial_image, image)
    return torch.nn.Parameter(initial_image)


def setup_device(*args, use_cuda=False):
    r"""Setup device and get everything onto it

    This simple function checks whether ``torch.cuda.is_available()``
    and ``use_cuda`` are True and, if so, uses GPUtil to try and find
    the first available and un-used one. If not, we use the cpu as the
    device

    We then call a.to(device) for every a in args (so this can be called
    with an arbitrary number of objects, each of which just needs to have
    .to method).

    Note that we always return a list (even if you only pass one item),
    so if you pass a single object, you'll need to either grab it
    specifically, either by doing ``im = setup_device(im,
    use_cuda=True)[0]`` or ``im, = setup_device(im)`` (notice the
    comma).

    Parameters
    ----------
    args :
        Some number of torch objects that we want to get on the proper
        device
    use_cuda : bool, optional
        Whether to try and use the GPU or not. Note that, to set this,
        you must set it as a keyword, i.e., ``setup_device(im, True)``
        won't work but ``setup_device(im, use_cuda=True)`` will (this is
        because the ``*args`` in our function signature will greedily
        grab every non-keyword argument).

    Returns
    -------
    args : list
        Every item we were passed in arg, now on the proper device
    """
    if torch.cuda.is_available() and use_cuda:
        gpu_num = GPUtil.getAvailable(order='first', maxLoad=.1, maxMemory=.1, includeNan=False)[0]
        device = torch.device("cuda:%s" % gpu_num)
        dtype = torch.float32
    else:
        device = torch.device("cpu")
        dtype = torch.float32
    print("On device %s" % device)
    if dtype is not None:
        print("Changing dtype to %s" % dtype)
        args = [a.to(dtype) for a in args]
    return [a.to(device) for a in args]


def main(model_name, scaling, image, seed=0, min_ecc=.5, max_ecc=15, learning_rate=1, max_iter=100,
         loss_thresh=1e-4, save_path=None, initial_image_type='white', use_cuda=False,
         cache_dir=None, normalize_dict=None, num_gpus=0, optimizer='SGD', fraction_removed=0,
         loss_change_fraction=1):
    r"""create metamers!

    Given a model_name, model parameters, a target image, and some
    optimization parameters, we do our best to synthesize a metamer,
    saving the outputs after it finishes.

    Parameters
    ----------
    model_name : {'RGC', 'V1', 'V1-norm'}
        Which type of model to create.
    scaling : float
        The scaling parameter for the model
    image : str or array_like
        Either the path to the file to load in or the loaded-in
        image. If array_like, we assume it's already 2d (i.e.,
        grayscale)
    seed : int, optional
        The number to use for initializing numpy and torch's random
        number generators
    min_ecc : float, optional
        The minimum eccentricity for the pooling windows (see
        plenoptic.simul.VentralStream for more details)
    max_ecc : float, optional
        The maximum eccentricity for the pooling windows (see
        plenoptic.simul.VentralStream for more details)
    learning_rate : float, optional
        The learning rate to pass to metamer.synthesize's optimizer
    max_iter : int, optional
        The maximum number of iterations we allow the synthesis
        optimization to run for
    loss_thresh : float, optional
        The loss threshold. If our loss is every below this, we stop
        synthesis and consider ourselves done.
    save_path : str or None, optional
        If a str, the path to the file to save the metamer object to. If
        None, we don't save the synthesis output (that's probably a bad
        idea)
    initial_image_type : {'white', 'pink', 'gray', 'blue'}
        What to use for the initial image. If 'white', we use white
        noise. If 'pink', we use pink noise
        (``pyrtools.synthetic_images.pink_noise(fract_dim=1)``). If
        'blue', we use blue noise
        (``pyrtools.synthetic_images.blue_noise(fract_dim=1)``). If
        'gray', we use a flat image with values of .5 everywhere (note
        that this one should only be used for the RGC model; it will
        immediately break the V1 and V2 models, since it has no energy
        at many frequencies)
    use_cuda : bool, optional
        If True and if torch.cuda.is_available(), we try to use find a
        gpu we can use. We do this with GPUtil. else, we use the cpu
    cache_dir : str or None, optional
        The directory to cache the windows tensor in. If set, we'll look
        there for cached versions of the windows we create, load them if
        they exist and create and cache them if they don't. If None, we
        don't check for or cache the windows.
    normalize_dict : str or None, optional
        If a str, the path to the dictionary containing the statistics
        to use for normalization. If None, we don't normalize anything
    num_gpus : int, optional
        The number of gpus to use. If use_cuda is False, this must be
        0. Otherwise, if it's greater than 1, we'll use
        ``torch.nn.DataParallel`` to try and spread it across multiple
        GPUs.
    optimizer: {'Adam', 'SGD', 'LBFGS'}
        The choice of optimization algorithm
    fraction_removed: float, optional
        The fraction of the representation that will be ignored
        when computing the loss. At every step the loss is computed
        using the remaining fraction of the representation only.
        A new sample is drawn a every step. This gives a stochastic
        estimate of the gradient and might help optimization.
    loss_change_fraction : float, optional
        If we think the loss has stopped decreasing, the fraction of
        the representation with the highest loss that we use to
        calculate the gradients

    """
    print("Using seed %s" % seed)
    torch.manual_seed(seed)
    np.random.seed(seed)
    image = setup_image(image)
    if normalize_dict is not None:
        normalize_dict = torch.load(normalize_dict)
    model, animate_figsize, rep_figsize = setup_model(model_name, scaling, image, min_ecc, max_ecc,
                                                      cache_dir, normalize_dict)
    print("Using model %s from %.02f degrees to %.02f degrees" % (model_name, min_ecc, max_ecc))
    print("Using learning rate %s, loss_thresh %s, and max_iter %s" % (learning_rate, loss_thresh,
                                                                       max_iter))
    clamper = po.RangeClamper((0, 1))
    initial_image = setup_initial_image(initial_image_type, model, image)
    if num_gpus <= 1:
        image, initial_image, model = setup_device(image, initial_image, model, use_cuda=use_cuda)
    else:
        # in this case, we're going to parallelize the model anyway, so
        # don't put it on a single device
        image, initial_image = setup_device(image, initial_image, use_cuda=use_cuda)
    if num_gpus > 0:
        if not use_cuda:
            raise Exception("Can only use GPUs if use_cuda is True!")
        if num_gpus > 1:
            gpus = GPUtil.getAvailable(maxLoad=.5, maxMemory=.5, limit=num_gpus, order='first')
            # make sure the original gpu is on the list, or we throw an exception
            if image.device.index not in gpus:
                if len(gpus) < num_gpus:
                    gpus += [image.device.index]
                else:
                    gpus = [image.device.index] + gpus[:-1]
            print("Will put device on multiple gpus: %s" % gpus)
            model = model.parallel(gpus)
    metamer = po.synth.Metamer(image, model)
    if save_path is not None:
        save_progress = True
    else:
        save_progress = False
    matched_im, matched_rep = metamer.synthesize(clamper=clamper, store_progress=10,
                                                 learning_rate=learning_rate, max_iter=max_iter,
                                                 loss_thresh=loss_thresh, seed=seed,
                                                 initial_image=initial_image,
<<<<<<< HEAD
                                                 save_progress=save_progress, save_path=save_path,
                                                 optimizer=optimizer, fraction_removed=fraction_removed,
                                                 loss_change_fraction=loss_change_fraction,
                                                 loss_change_thresh=.1)
=======
                                                 save_progress=save_progress,
                                                 save_path=save_path.replace('.pt', '_inprogress.pt'))
>>>>>>> 1b733377
    if save_path is not None:
        save(save_path, metamer, animate_figsize, rep_figsize)
    os.remove(save_path.replace('.pt', '_inprogress.pt'))<|MERGE_RESOLUTION|>--- conflicted
+++ resolved
@@ -507,15 +507,11 @@
                                                  learning_rate=learning_rate, max_iter=max_iter,
                                                  loss_thresh=loss_thresh, seed=seed,
                                                  initial_image=initial_image,
-<<<<<<< HEAD
-                                                 save_progress=save_progress, save_path=save_path,
+                                                 save_progress=save_progress,
                                                  optimizer=optimizer, fraction_removed=fraction_removed,
                                                  loss_change_fraction=loss_change_fraction,
-                                                 loss_change_thresh=.1)
-=======
-                                                 save_progress=save_progress,
+                                                 loss_change_thresh=.1,
                                                  save_path=save_path.replace('.pt', '_inprogress.pt'))
->>>>>>> 1b733377
     if save_path is not None:
         save(save_path, metamer, animate_figsize, rep_figsize)
     os.remove(save_path.replace('.pt', '_inprogress.pt'))